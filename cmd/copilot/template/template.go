--- conflicted
+++ resolved
@@ -12,14 +12,8 @@
 )
 
 // RootUsage is the text template for the root command.
-<<<<<<< HEAD
 var RootUsage = fmt.Sprintf("{{h1 \"Commands\"}}{{ $cmds := .Commands }}{{$groups := mkSlice \"%s\" \"%s\" \"%s\" \"%s\" \"%s\" }}{{range $group := $groups }} \n",
 	group.GettingStarted, group.Develop, group.Release, group.Settings, group.Addons) +
-	`  {{h2 $group}}{{range $cmd := $cmds}}{{if isInGroup $cmd $group}}
-    {{rpad $cmd.Name $cmd.NamePadding}} {{$cmd.Short}}{{end}}{{end}}
-=======
-var RootUsage = fmt.Sprintf("{{h1 \"Commands\"}}{{ $cmds := .Commands }}{{$groups := mkSlice \"%s\" \"%s\" \"%s\" \"%s\" }}{{range $group := $groups }} \n",
-	group.GettingStarted, group.Develop, group.Release, group.Settings) +
 	`  {{h2 $group}}{{$groupCmds := (filterCmdsByGroup $cmds $group)}}
 {{- range $j, $cmd := $groupCmds}}{{$lines := split $cmd.Short "\n"}}
 {{- range $i, $line := $lines}}
@@ -27,7 +21,6 @@
     {{- else}}{{rpad "" $cmd.NamePadding}} {{$line}}
 {{- end}}{{end}}{{if and (gt (len $lines) 1) (ne (inc $j) (len $groupCmds))}}
 {{end}}{{end}}
->>>>>>> ee2217a8
 {{end}}{{if .HasAvailableLocalFlags}}
 {{h1 "Flags"}}
 {{.LocalFlags.FlagUsages | trimTrailingWhitespaces}}{{end}}{{if .HasAvailableInheritedFlags}}
